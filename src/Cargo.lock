--- conflicted
+++ resolved
@@ -3,31 +3,6 @@
 version = 3
 
 [[package]]
-<<<<<<< HEAD
-name = "aero_boot"
-version = "0.1.0"
-dependencies = [
- "aero_gfx",
- "font8x8",
- "log",
- "rlibc",
- "spin 0.9.1",
- "uefi",
- "x86_64",
- "xmas-elf",
-]
-
-[[package]]
-name = "aero_gfx"
-version = "0.1.0"
-dependencies = [
- "bit_field 0.10.1",
- "font8x8",
-]
-
-[[package]]
-=======
->>>>>>> daca037c
 name = "aero_hal"
 version = "0.1.0"
 dependencies = [
@@ -54,10 +29,7 @@
  "raw-cpuid",
  "rustc-demangle",
  "spin 0.9.1",
-<<<<<<< HEAD
-=======
  "stivale",
->>>>>>> daca037c
  "x86_64",
  "xmas-elf",
  "xshell",
@@ -258,36 +230,9 @@
 ]
 
 [[package]]
-<<<<<<< HEAD
-name = "syn"
-version = "1.0.73"
-source = "registry+https://github.com/rust-lang/crates.io-index"
-checksum = "f71489ff30030d2ae598524f61326b902466f72a0fb1a8564c001cc63425bcc7"
-dependencies = [
- "proc-macro2",
- "quote",
- "unicode-xid",
-]
-
-[[package]]
-name = "ucs2"
-version = "0.3.2"
-source = "registry+https://github.com/rust-lang/crates.io-index"
-checksum = "bad643914094137d475641b6bab89462505316ec2ce70907ad20102d28a79ab8"
-dependencies = [
- "bit_field 0.10.1",
-]
-
-[[package]]
-name = "uefi"
-version = "0.11.0"
-source = "registry+https://github.com/rust-lang/crates.io-index"
-checksum = "4630a92e80ac72f2b3dedb865dac3cf9e0215ce7e222301f0a37d8e6e3c5dbf4"
-=======
 name = "stivale"
 version = "0.2.1"
 source = "git+https://github.com/Andy-Python-Programmer/stivale#62b05bb7a1924001f647cfaa5893efa4f12d2e5b"
->>>>>>> daca037c
 dependencies = [
  "bitflags",
 ]
